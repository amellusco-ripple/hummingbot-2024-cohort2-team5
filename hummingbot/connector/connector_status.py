#!/usr/bin/env python

connector_status = {
    # client connectors
    'ascend_ex': 'bronze',
    'binance': 'bronze',
    'binance_perpetual': 'bronze',
    'binance_perpetual_testnet': 'bronze',
    'binance_us': 'bronze',
    'bitfinex': 'bronze',
    'bitget_perpetual': 'bronze',
    'bitmart': 'bronze',
    'bitmex': 'bronze',
    'bitmex_perpetual': 'bronze',
    'bitmex_testnet': 'bronze',
    'bitmex_perpetual_testnet': 'bronze',
    'bit_com_perpetual': 'bronze',
    'bit_com_perpetual_testnet': 'bronze',
    'btc_markets': 'bronze',
    'bybit_perpetual': 'bronze',
    'bybit_perpetual_testnet': 'bronze',
    'bybit_testnet': 'bronze',
    'bybit': 'bronze',
    'coinbase_pro': 'silver',
    'dydx_perpetual': 'gold',
    'foxbit': 'bronze',
    'gate_io': 'bronze',
    'gate_io_perpetual': 'bronze',
    'injective_v2': 'bronze',
    'injective_v2_perpetual': 'bronze',
    'hitbtc': 'bronze',
    'hyperliquid_perpetual_testnet': 'bronze',
    'hyperliquid_perpetual': 'bronze',
<<<<<<< HEAD
    'htx': 'silver',
    'kraken': 'bronze',
=======
    'huobi': 'bronze',
    'kraken': 'silver',
>>>>>>> 0867363a
    'kucoin': 'silver',
    'kucoin_perpetual': 'silver',
    'mexc': 'bronze',
    'ndax': 'bronze',
    'ndax_testnet': 'bronze',
    'okx': 'gold',
    'phemex_perpetual': 'bronze',
    'phemex_perpetual_testnet': 'bronze',
    'polkadex': 'bronze',
    'vertex': 'bronze',
    'vertex_testnet': 'bronze',
    # gateway connectors
    'curve': 'bronze',
    'dexalot': 'bronze',
    'defira': 'bronze',
    'kujira': 'bronze',
    'mad_meerkat': 'bronze',
    'openocean': 'bronze',
    'quickswap': 'bronze',
    'quipuswap': 'bronze',
    'pancakeswap': 'silver',
    'pancakeswapLP': 'silver',
    'pangolin': 'bronze',
    'perp': 'bronze',
    'plenty': 'bronze',
    'ref': 'bronze',
    'sushiswap': 'bronze',
    'tinyman': 'bronze',
    'traderjoe': 'bronze',
    'uniswap': 'silver',
    'uniswapLP': 'silver',
    'vega_perpetual': 'bronze',
    'vega_perpetual_testnet': 'bronze',
    'vvs': 'bronze',
    'woo_x': 'bronze',
    'woo_x_testnet': 'bronze',
    'xswap': 'bronze',
    'xrpl': 'silver',
}

warning_messages = {
}


def get_connector_status(connector_name: str) -> str:
    """
    Indicator whether a connector is working properly or not.
    UNKNOWN means the connector is not in connector_status dict.
    RED means a connector doesn't work.
    YELLOW means the connector is either new or has one or more issues.
    GREEN means a connector is working properly.
    """
    if connector_name not in connector_status.keys():
        status = "UNKNOWN"
    else:
        return f"&c{connector_status[connector_name].upper()}"
    return status<|MERGE_RESOLUTION|>--- conflicted
+++ resolved
@@ -31,13 +31,8 @@
     'hitbtc': 'bronze',
     'hyperliquid_perpetual_testnet': 'bronze',
     'hyperliquid_perpetual': 'bronze',
-<<<<<<< HEAD
-    'htx': 'silver',
-    'kraken': 'bronze',
-=======
     'huobi': 'bronze',
     'kraken': 'silver',
->>>>>>> 0867363a
     'kucoin': 'silver',
     'kucoin_perpetual': 'silver',
     'mexc': 'bronze',
