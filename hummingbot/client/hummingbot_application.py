#!/usr/bin/env python

import asyncio
import logging
import time
from collections import deque
from typing import List, Dict, Optional, Tuple, Deque

from hummingbot.client.command import __all__ as commands
from hummingbot.client.tab import __all__ as tab_classes
from hummingbot.core.clock import (
    Clock,
    ClockMode
)
from hummingbot.exceptions import ArgumentParserError
from hummingbot.logger import HummingbotLogger
from hummingbot.logger.application_warning import ApplicationWarning
from hummingbot.model.sql_connection_manager import SQLConnectionManager
from hummingbot.connector.exchange.paper_trade import create_paper_trade_market
from hummingbot.client.ui.keybindings import load_key_bindings
from hummingbot.client.ui.parser import load_parser, ThrowingArgumentParser
from hummingbot.client.ui.hummingbot_cli import HummingbotCLI
from hummingbot.client.ui.completer import load_completer
from hummingbot.client.config.global_config_map import global_config_map
from hummingbot.client.config.config_helpers import (
    get_strategy_config_map,
    get_connector_class,
)
from hummingbot.strategy.strategy_base import StrategyBase
from hummingbot.strategy.cross_exchange_market_making import CrossExchangeMarketPair
from hummingbot.core.utils.kill_switch import KillSwitch
from hummingbot.core.utils.trading_pair_fetcher import TradingPairFetcher
from hummingbot.core.utils.async_utils import safe_ensure_future
from hummingbot.data_feed.data_feed_base import DataFeedBase
from hummingbot.notifier.notifier_base import NotifierBase
from hummingbot.notifier.telegram_notifier import TelegramNotifier
from hummingbot.strategy.market_trading_pair_tuple import MarketTradingPairTuple
from hummingbot.connector.markets_recorder import MarketsRecorder
from hummingbot.client.config.security import Security
from hummingbot.connector.exchange_base import ExchangeBase
from hummingbot.connector.gateway_EVM_AMM import GatewayEVMAMM
from hummingbot.client.settings import AllConnectorSettings, ConnectorType
from hummingbot.client.tab.data_types import CommandTab

s_logger = None


class HummingbotApplication(*commands):
    KILL_TIMEOUT = 10.0
    APP_WARNING_EXPIRY_DURATION = 3600.0
    APP_WARNING_STATUS_LIMIT = 6

    _main_app: Optional["HummingbotApplication"] = None

    @classmethod
    def logger(cls) -> HummingbotLogger:
        global s_logger
        if s_logger is None:
            s_logger = logging.getLogger(__name__)
        return s_logger

    @classmethod
    def main_application(cls) -> "HummingbotApplication":
        if cls._main_app is None:
            cls._main_app = HummingbotApplication()
        return cls._main_app

    def __init__(self):
        # This is to start fetching trading pairs for auto-complete
        TradingPairFetcher.get_instance()
        self.ev_loop: asyncio.BaseEventLoop = asyncio.get_event_loop()
        self.markets: Dict[str, ExchangeBase] = {}
        # strategy file name and name get assigned value after import or create command
        self._strategy_file_name: str = None
        self.strategy_name: str = None
        self.strategy_task: Optional[asyncio.Task] = None
        self.strategy: Optional[StrategyBase] = None
        self.market_pair: Optional[CrossExchangeMarketPair] = None
        self.market_trading_pair_tuples: List[MarketTradingPairTuple] = []
        self.clock: Optional[Clock] = None
        self.market_trading_pairs_map = {}
        self.token_list = {}

        self.init_time: float = time.time()
        self.start_time: Optional[int] = None
        self.placeholder_mode = False
        self.log_queue_listener: Optional[logging.handlers.QueueListener] = None
        self.data_feed: Optional[DataFeedBase] = None
        self.notifiers: List[NotifierBase] = []
        self.kill_switch: Optional[KillSwitch] = None
        self._app_warnings: Deque[ApplicationWarning] = deque()
        self._trading_required: bool = True
        self._last_started_strategy_file: Optional[str] = None

        self.trade_fill_db: Optional[SQLConnectionManager] = None
        self.markets_recorder: Optional[MarketsRecorder] = None
        self._script_iterator = None
        self._binance_connector = None

        # gateway variables and monitor
        self._shared_client = None
        self._gateway_monitor: Optional[GatewayEVMAMM] = None
        self._gateway_monitor_clock: Optional[Clock] = None
        self._init_gateway_monitor()
        self._gateway_monitor_task: asyncio.Task = safe_ensure_future(self._run_gateway_monitor_clock(), loop=self.ev_loop)
        # A list of gateway configuration key for auto-complete on gateway config command
        self.gateway_config_keys: List[str] = []
        safe_ensure_future(self.fetch_gateway_config_key_list(), loop=self.ev_loop)

        command_tabs = self.init_command_tabs()
        self.parser: ThrowingArgumentParser = load_parser(self, command_tabs)
        self.app = HummingbotCLI(
            input_handler=self._handle_command,
            bindings=load_key_bindings(self),
            completer=load_completer(self),
            command_tabs=command_tabs
        )

    @property
    def strategy_file_name(self) -> str:
        return self._strategy_file_name

    @strategy_file_name.setter
    def strategy_file_name(self, value: Optional[str]):
        self._strategy_file_name = value
        if value is not None:
            db_name = value.split(".")[0]
            self.trade_fill_db = SQLConnectionManager.get_trade_fills_instance(db_name)
        else:
            self.trade_fill_db = None

    @property
    def strategy_config_map(self):
        if self.strategy_name is not None:
            return get_strategy_config_map(self.strategy_name)
        return None

    def _init_gateway_monitor(self):
        self._gateway_monitor = GatewayEVMAMM(connector_name = "",
                                              chain = "",
                                              network = "",
                                              wallet_public_key = "",
                                              trading_pairs = [],
                                              trading_required = False)

        self._gateway_monitor_clock = Clock(ClockMode.REALTIME)
        self._gateway_monitor_clock.add_iterator(self._gateway_monitor)

    async def _run_gateway_monitor_clock(self):
        with self._gateway_monitor_clock as clock:
            await clock.run()

    def notify(self, msg: str):
        self.app.log(msg)
        for notifier in self.notifiers:
            notifier.add_msg_to_queue(msg)

    def _handle_command(self, raw_command: str):
        # unset to_stop_config flag it triggered before loading any command
        if self.app.to_stop_config:
            self.app.to_stop_config = False

        raw_command = raw_command.lower().strip()
        # NOTE: Only done for config command
        if raw_command.startswith("config"):
            command_split = raw_command.split(maxsplit=2)
        else:
            command_split = raw_command.split()
        try:
            if self.placeholder_mode:
                pass
            else:
                # Check if help is requested, if yes, print & terminate
                if len(command_split) > 1 and any(arg in ["-h", "--help"] for arg in command_split[1:]):
                    self.help(command_split[0])
                    return

                shortcuts = global_config_map.get("command_shortcuts").value
                shortcut = None
                # see if we match against shortcut command
                if shortcuts is not None:
                    for s in shortcuts:
                        if command_split[0] == s['command']:
                            shortcut = s
                            break

                # perform shortcut expansion
                if shortcut is not None:
                    # check number of arguments
                    num_shortcut_args = len(shortcut['arguments'])
                    if len(command_split) == num_shortcut_args + 1:
                        # notify each expansion if there's more than 1
                        verbose = True if len(shortcut['output']) > 1 else False
                        # do argument replace and re-enter this function with the expanded command
                        for output_cmd in shortcut['output']:
                            final_cmd = output_cmd
                            for i in range(1, num_shortcut_args + 1):
                                final_cmd = final_cmd.replace(f'${i}', command_split[i])
                            if verbose is True:
                                self.notify(f'  >>> {final_cmd}')
                            self._handle_command(final_cmd)
                    else:
                        self.notify('Invalid number of arguments for shortcut')
                # regular command
                else:
                    args = self.parser.parse_args(args=command_split)
                    kwargs = vars(args)
                    if not hasattr(args, "func"):
                        self.app.handle_tab_command(self, command_split[0], kwargs)
                    else:
                        f = args.func
                        del kwargs["func"]
                        f(**kwargs)
        except ArgumentParserError as e:
            if not self.be_silly(raw_command):
                self.notify(str(e))
        except NotImplementedError:
            self.notify("Command not yet implemented. This feature is currently under development.")
        except Exception as e:
            self.logger().error(e, exc_info=True)

    async def _cancel_outstanding_orders(self) -> bool:
        success = True
        try:
            kill_timeout: float = self.KILL_TIMEOUT
            self.notify("Cancelling outstanding orders...")

            for market_name, market in self.markets.items():
                cancellation_results = await market.cancel_all(kill_timeout)
                uncancelled = list(filter(lambda cr: cr.success is False, cancellation_results))
                if len(uncancelled) > 0:
                    success = False
                    uncancelled_order_ids = list(map(lambda cr: cr.order_id, uncancelled))
                    self.notify("\nFailed to cancel the following orders on %s:\n%s" % (
                        market_name,
                        '\n'.join(uncancelled_order_ids)
                    ))
        except Exception:
            self.logger().error("Error canceling outstanding orders.", exc_info=True)
            success = False

        if success:
            self.notify("All outstanding orders cancelled.")
        return success

    async def run(self):
        await self.app.run()

    def add_application_warning(self, app_warning: ApplicationWarning):
        self._expire_old_application_warnings()
        self._app_warnings.append(app_warning)

    def clear_application_warning(self):
        self._app_warnings.clear()

    @staticmethod
    def _initialize_market_assets(market_name: str, trading_pairs: List[str]) -> List[Tuple[str, str]]:
        market_trading_pairs: List[Tuple[str, str]] = [(trading_pair.split('-')) for trading_pair in trading_pairs]
        return market_trading_pairs

    def _initialize_markets(self, market_names: List[Tuple[str, List[str]]]):
        # aggregate trading_pairs if there are duplicate markets

        for market_name, trading_pairs in market_names:
            if market_name not in self.market_trading_pairs_map:
                self.market_trading_pairs_map[market_name] = []
            for hb_trading_pair in trading_pairs:
                self.market_trading_pairs_map[market_name].append(hb_trading_pair)

        for connector_name, trading_pairs in self.market_trading_pairs_map.items():
            conn_setting = AllConnectorSettings.get_connector_settings()[connector_name]

            if conn_setting:
                if connector_name.endswith("paper_trade") and conn_setting.type == ConnectorType.Exchange:
                    connector = create_paper_trade_market(conn_setting.parent_name, trading_pairs)
                    paper_trade_account_balance = global_config_map.get("paper_trade_account_balance").value
                    for asset, balance in paper_trade_account_balance.items():
                        connector.set_balance(asset, balance)
                else:
                    Security.update_config_map(global_config_map)
                    keys = {key: config.value for key, config in global_config_map.items()
                            if key in conn_setting.config_keys}
                    init_params = conn_setting.conn_init_parameters(keys)
                    init_params.update(trading_pairs=trading_pairs, trading_required=self._trading_required)
                    connector_class = get_connector_class(connector_name)
                    connector = connector_class(**init_params)
            else:  # gateway connector
                init_params = {}
                init_params.update(trading_pairs=trading_pairs, trading_required=self._trading_required)
<<<<<<< HEAD
                if conn_setting.type == ConnectorType.Connector:
                    name, chain, network = connector_name.split("_")
                    init_params.update(connector_name = name, chain = chain, network = network)
                    # connector = GatewayEVMAMM(**init_params)  # should be updated wrt trading_type when more gateway classes are added
                else:
                    connector_class = get_connector_class(connector_name)
                    connector = connector_class(**init_params)
=======
                """
                To-do: Update this section to initiate gateway connectors
                connector = GatewayEVMAMM(**init_params)
                """
>>>>>>> 63340e68
            self.markets[connector_name] = connector

        self.markets_recorder = MarketsRecorder(
            self.trade_fill_db,
            list(self.markets.values()),
            self.strategy_file_name,
            self.strategy_name,
        )
        self.markets_recorder.start()

    def _initialize_notifiers(self):
        if global_config_map.get("telegram_enabled").value:
            # TODO: refactor to use single instance
            if not any([isinstance(n, TelegramNotifier) for n in self.notifiers]):
                self.notifiers.append(
                    TelegramNotifier(
                        token=global_config_map["telegram_token"].value,
                        chat_id=global_config_map["telegram_chat_id"].value,
                        hb=self,
                    )
                )
        for notifier in self.notifiers:
            notifier.start()

    def init_command_tabs(self) -> Dict[str, CommandTab]:
        """
        Initiates and returns a CommandTab dictionary with mostly defaults and None values, These values will be
        populated later on by HummingbotCLI
        """
        command_tabs: Dict[str, CommandTab] = {}
        for tab_class in tab_classes:
            name = tab_class.get_command_name()
            command_tabs[name] = CommandTab(name, None, None, None, tab_class)
        return command_tabs<|MERGE_RESOLUTION|>--- conflicted
+++ resolved
@@ -287,20 +287,13 @@
             else:  # gateway connector
                 init_params = {}
                 init_params.update(trading_pairs=trading_pairs, trading_required=self._trading_required)
-<<<<<<< HEAD
                 if conn_setting.type == ConnectorType.Connector:
                     name, chain, network = connector_name.split("_")
                     init_params.update(connector_name = name, chain = chain, network = network)
-                    # connector = GatewayEVMAMM(**init_params)  # should be updated wrt trading_type when more gateway classes are added
+                    connector = GatewayEVMAMM(**init_params)  # should be updated wrt trading_type when more gateway classes are added
                 else:
                     connector_class = get_connector_class(connector_name)
                     connector = connector_class(**init_params)
-=======
-                """
-                To-do: Update this section to initiate gateway connectors
-                connector = GatewayEVMAMM(**init_params)
-                """
->>>>>>> 63340e68
             self.markets[connector_name] = connector
 
         self.markets_recorder = MarketsRecorder(
