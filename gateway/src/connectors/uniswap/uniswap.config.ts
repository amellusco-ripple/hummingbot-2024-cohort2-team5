--- conflicted
+++ resolved
@@ -2,16 +2,10 @@
 import { AvailableNetworks } from '../../services/config-manager-types';
 export namespace UniswapConfig {
   export interface NetworkConfig {
-<<<<<<< HEAD
-    maximumHops: number;
-    allowedSlippage: (version: number) => string;
-    ttl: (version: number) => number;
-=======
     allowedSlippage: string;
     gasLimit: number;
     ttl: number;
     maximumHops: number;
->>>>>>> 75d6a8bd
     uniswapV3SmartOrderRouterAddress: (network: string) => string;
     uniswapV3NftManagerAddress: (network: string) => string;
     tradingTypes: (type: string) => Array<string>;
@@ -27,18 +21,8 @@
     maximumHops: ConfigManagerV2.getInstance().get(`uniswap.maximumHops`),
     uniswapV3SmartOrderRouterAddress: (network: string) =>
       ConfigManagerV2.getInstance().get(
-<<<<<<< HEAD
-        `uniswap.versions.v${version}.allowedSlippage`
-      ),
-    maximumHops: ConfigManagerV2.getInstance().get(`uniswap.maximumHops`),
-    uniswapV3SmartOrderRouterAddress: (network: string) =>
-      ConfigManagerV2.getInstance().get(
-=======
->>>>>>> 75d6a8bd
         `uniswap.contractAddresses.${network}.uniswapV3SmartOrderRouterAddress`
       ),
-    ttl: (version: number) =>
-      ConfigManagerV2.getInstance().get(`uniswap.versions.v${version}.ttl`),
     uniswapV3NftManagerAddress: (network: string) =>
       ConfigManagerV2.getInstance().get(
         `uniswap.contractAddresses.${network}.uniswapV3NftManagerAddress`
