--- conflicted
+++ resolved
@@ -30,11 +30,7 @@
 import { Near } from '../chains/near/near';
 import { Ref } from '../connectors/ref/ref';
 
-<<<<<<< HEAD
-export type ChainUnion = Ethereumish | Solanaish | Nearish | Injective;
-=======
-export type ChainUnion = Ethereumish | Nearish;
->>>>>>> 16cd9cee
+export type ChainUnion = Ethereumish | Nearish | Injective;
 
 export type Chain<T> = T extends Ethereumish
   ? Ethereumish
@@ -70,17 +66,12 @@
   return chainInstance as Chain<T>;
 }
 
-<<<<<<< HEAD
 type ConnectorUnion =
   | Uniswapish
   | UniswapLPish
   | Perpish
-  | Serumish
   | RefAMMish
   | InjectiveCLOB;
-=======
-type ConnectorUnion = Uniswapish | UniswapLPish | Perpish | RefAMMish;
->>>>>>> 16cd9cee
 
 export type Connector<T> = T extends Uniswapish
   ? Uniswapish
